--- conflicted
+++ resolved
@@ -238,10 +238,6 @@
         base_dir: temp_dir.path().to_path_buf(),
     });
 
-<<<<<<< HEAD
-    // Remove the file to force a read error.
-=======
->>>>>>> e56c62ae
     std::fs::remove_file(missing_path).unwrap();
 
     let app = create_router(state);
