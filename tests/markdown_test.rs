use rsmd::markdown::MarkdownParser;
use std::io::Write;
use tempfile::NamedTempFile;

#[test]
fn test_markdown_to_html_simple() {
    let parser = MarkdownParser::new("# Hello World".to_string());
    let html = parser.to_html();
    assert!(html.contains("<h1>"));
    assert!(html.contains("Hello World"));
}

#[test]
fn test_markdown_to_html_bold() {
    let parser = MarkdownParser::new("**bold text**".to_string());
    let html = parser.to_html();
    assert!(html.contains("<strong>"));
    assert!(html.contains("bold text"));
}

#[test]
fn test_markdown_to_html_code() {
    let parser = MarkdownParser::new("`inline code`".to_string());
    let html = parser.to_html();
    assert!(html.contains("<code>"));
    assert!(html.contains("inline code"));
}

#[test]
fn test_raw_content() {
    let content = "# Test\n\nSome content";
    let parser = MarkdownParser::new(content.to_string());
    assert_eq!(parser.raw_content(), content);
}

#[test]
fn test_from_file_reads_content() {
    let mut tempfile = NamedTempFile::new().expect("temp file");
    write!(tempfile, "# Title\n\nBody").expect("write markdown");

    let parser =
        MarkdownParser::from_file(tempfile.path().to_str().expect("path utf8")).expect("parser");

    assert_eq!(parser.raw_content().trim(), "# Title\n\nBody");
    let html = parser.to_html();
    assert!(html.contains("<h1"));
}

#[test]
fn test_from_file_missing_returns_error() {
<<<<<<< HEAD
    let missing = NamedTempFile::new().expect("temp file");
    let path = missing.path().to_path_buf();
    drop(missing);
=======
    let tempfile = NamedTempFile::new().expect("temp file");
    let path = tempfile.path().to_path_buf();
    drop(tempfile);
>>>>>>> e56c62ae

    let result = MarkdownParser::from_file(path.to_str().expect("path utf8"));
    assert!(result.is_err());
}<|MERGE_RESOLUTION|>--- conflicted
+++ resolved
@@ -48,15 +48,9 @@
 
 #[test]
 fn test_from_file_missing_returns_error() {
-<<<<<<< HEAD
-    let missing = NamedTempFile::new().expect("temp file");
-    let path = missing.path().to_path_buf();
-    drop(missing);
-=======
     let tempfile = NamedTempFile::new().expect("temp file");
     let path = tempfile.path().to_path_buf();
     drop(tempfile);
->>>>>>> e56c62ae
 
     let result = MarkdownParser::from_file(path.to_str().expect("path utf8"));
     assert!(result.is_err());
